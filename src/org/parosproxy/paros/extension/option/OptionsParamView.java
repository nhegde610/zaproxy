/*
*
* Paros and its related class files.
* 
* Paros is an HTTP/HTTPS proxy for assessing web application security.
* Copyright (C) 2003-2004 Chinotec Technologies Company
* 
* This program is free software; you can redistribute it and/or
* modify it under the terms of the Clarified Artistic License
* as published by the Free Software Foundation.
* 
* This program is distributed in the hope that it will be useful,
* but WITHOUT ANY WARRANTY; without even the implied warranty of
* MERCHANTABILITY or FITNESS FOR A PARTICULAR PURPOSE.  See the
* Clarified Artistic License for more details.
* 
* You should have received a copy of the Clarified Artistic License
* along with this program; if not, write to the Free Software
* Foundation, Inc., 59 Temple Place - Suite 330, Boston, MA  02111-1307, USA.
*/
// ZAP: 2011/06/02 Warn the first time the user double clicks on a tab
// ZAP: 2012/03/15 Removed the options of the http panels.
// ZAP: 2012/08/01 Issue 332: added support for Modes
// ZAP: 2013/01/25 Removed the "(non-Javadoc)" comments.
// ZAP: 2013/07/23 Issue 738: Options to hide tabs
// ZAP: 2013/12/13 Added support for optional names in tabs.
// ZAP: 2014/03/23 Issue 589: Move Reveal extension to ZAP extensions project
// ZAP: 2014/04/25 Issue 642: Add timestamps to Output tab(s)
// ZAP: 2014/10/07 Issue 1357: Hide unused tabs
// ZAP: 2014/10/09 Issue 1359: Options for splash screen
// ZAP: 2014/12/16 Issue 1466: Config option for 'large display' size
// ZAP: 2015/03/04 Added dev build warning option
// ZAP: 2016/04/04 Do not require a restart to show/hide the tool bar
// ZAP: 2016/04/06 Fix layouts' issues
// ZAP: 2016/04/27 Save, always, the Locale as String
// ZAP: 2016/05/13 Add options to confirm removal of exclude from proxy, scanner and spider regexes
// ZAP: 2017/05/29 Add option to use system's locale for formatting.
// ZAP: 2017/09/26 Use helper methods to read the configurations.
// ZAP: 2018/01/25 Remove unused constant LOCALES.
<<<<<<< HEAD
// ZAP: 2018/02/27 Added support for selecting the look and feel.
=======
// ZAP: 2018/02/14 Remove unnecessary boxing / unboxing
>>>>>>> e52717c3

package org.parosproxy.paros.extension.option;

import java.util.Locale;

import org.parosproxy.paros.Constant;
import org.parosproxy.paros.common.AbstractParam;
import org.parosproxy.paros.control.Control.Mode;
import org.parosproxy.paros.view.WorkbenchPanel;
import org.zaproxy.zap.extension.httppanel.view.largerequest.LargeRequestUtil;
import org.zaproxy.zap.extension.httppanel.view.largeresponse.LargeResponseUtil;

// ZAP: Added support for selecting the locale

public class OptionsParamView extends AbstractParam {
	
	private static final String DEFAULT_TIME_STAMP_FORMAT =  Constant.messages.getString("timestamp.format.default");
	
	public static final String BASE_VIEW_KEY = "view";

	private static final String SHOW_TEXT_ICONS = "view.showTabNames";
	private static final String PROCESS_IMAGES = "view.processImages";
	public static final String LOCALE = "view.locale";
	public static final String DISPLAY_OPTION = "view.displayOption";
	private static final String RESPONSE_PANEL_POS_KEY = BASE_VIEW_KEY + ".messagePanelsPosition.lastSelectedPosition";
	public static final String BRK_PANEL_VIEW_OPTION = "view.brkPanelView";
	public static final String SHOW_MAIN_TOOLBAR_OPTION = "view.showMainToolbar";
	public static final String DEFAULT_LOCALE = "en_GB";
	public static final String ADVANCEDUI_OPTION = "view.advancedview";
	public static final String WMUIHANDLING_OPTION = "view.uiWmHandling";
	public static final String ASKONEXIT_OPTION = "view.askOnExit";
	public static final String WARN_ON_TAB_DOUBLE_CLICK_OPTION = "view.warnOnTabDoubleClick";
	public static final String MODE_OPTION = "view.mode";
	public static final String TAB_PIN_OPTION = "view.tab.pin";
	public static final String OUTPUT_TAB_TIMESTAMPING_OPTION = "view.outputTabsTimeStampsOption"; 
	public static final String OUTPUT_TAB_TIMESTAMP_FORMAT = "view.outputTabsTimeStampsFormat"; 

	/**
	 * The configuration key used to save/load the option {@link #showLocalConnectRequests}.
	 */
	private static final String SHOW_LOCAL_CONNECT_REQUESTS = "view.showLocalConnectRequests";

	/**
	 * The configuration key used to save/load the option {@link #useSystemsLocaleForFormat}.
	 */
    private static final String USE_SYSTEMS_LOCALE_FOR_FORMAT_KEY = BASE_VIEW_KEY + ".usesystemslocaleformat";

	public static final String SPLASHSCREEN_OPTION = "view.splashScreen";
	public static final String LARGE_REQUEST_SIZE = "view.largeRequest";
	public static final String LARGE_RESPONSE_SIZE = "view.largeResponse";
	public static final String FONT_NAME = "view.fontName";
	public static final String FONT_SIZE = "view.fontSize";
	public static final String SCALE_IMAGES = "view.scaleImages";
	public static final String SHOW_DEV_WARNING = "view.showDevWarning";
	public static final String LOOK_AND_FEEL = "view.lookAndFeel";
	
    private static final String CONFIRM_REMOVE_PROXY_EXCLUDE_REGEX_KEY = "view.confirmRemoveProxyExcludeRegex";
    private static final String CONFIRM_REMOVE_SCANNER_EXCLUDE_REGEX_KEY = "view.confirmRemoveScannerExcludeRegex";
    private static final String CONFIRM_REMOVE_SPIDER_EXCLUDE_REGEX_KEY = "view.confirmRemoveSpiderExcludeRegex";

	private int advancedViewEnabled = 0;
	private int processImages = 0;
	private int showMainToolbar = 1;
	private String configLocale = "";
	private String locale = "";
	private int displayOption = 0;
	private String responsePanelPosition;
	private int brkPanelViewOption = 0;
	private int askOnExitEnabled = 1;
	private int wmUiHandlingEnabled = 0;
	private boolean warnOnTabDoubleClick = false;
    private boolean showTabNames = true;
	private String mode = Mode.standard.name();
	private boolean outputTabTimeStampingEnabled = false; 
	private String outputTabTimeStampFormat = DEFAULT_TIME_STAMP_FORMAT; 

	/**
	 * Flag that indicates if the HTTP CONNECT requests received by the local proxy should be (persisted and) shown in the UI.
	 * 
	 * @see #SHOW_LOCAL_CONNECT_REQUESTS
	 * @see #isShowLocalConnectRequests()
	 * @see #setShowLocalConnectRequests(boolean)
	 */
	private boolean showLocalConnectRequests;
	
    private boolean showSplashScreen = true;
    private int largeRequestSize = LargeRequestUtil.DEFAULT_MIN_CONTENT_LENGTH;
    private int largeResponseSize = LargeResponseUtil.DEFAULT_MIN_CONTENT_LENGTH;
    private int fontSize = -1;
    private String fontName = "";
    private boolean scaleImages = true;
    private boolean showDevWarning = true;
    private String lookAndFeel = "";
	
    private boolean confirmRemoveProxyExcludeRegex;
    private boolean confirmRemoveScannerExcludeRegex;
    private boolean confirmRemoveSpiderExcludeRegex;

    /**
     * Flag that indicates if the system's locale should be used for formatting.
     * 
     * @see #USE_SYSTEMS_LOCALE_FOR_FORMAT_KEY
     * @see #isUseSystemsLocaleForFormat()
     * @see #setUseSystemsLocaleForFormat(boolean)
     */
    private boolean useSystemsLocaleForFormat;
	
    public OptionsParamView() {
    }

    @Override
	protected void parse() {
      	showTabNames = getBoolean(SHOW_TEXT_ICONS, true);
	    processImages = getInt(PROCESS_IMAGES, 0);
	    configLocale = getString(LOCALE, null);	// No default
	    locale = getString(LOCALE, DEFAULT_LOCALE);
	    useSystemsLocaleForFormat = getBoolean(USE_SYSTEMS_LOCALE_FOR_FORMAT_KEY, true);
	    displayOption = getInt(DISPLAY_OPTION, 0);
        responsePanelPosition = getString(RESPONSE_PANEL_POS_KEY, WorkbenchPanel.ResponsePanelPosition.TABS_SIDE_BY_SIDE.name());
	    brkPanelViewOption = getInt(BRK_PANEL_VIEW_OPTION, 0);
	    showMainToolbar = getInt(SHOW_MAIN_TOOLBAR_OPTION, 1);
	    advancedViewEnabled = getInt(ADVANCEDUI_OPTION, 0);
	    wmUiHandlingEnabled = getInt(WMUIHANDLING_OPTION, 0);
	    askOnExitEnabled = getInt(ASKONEXIT_OPTION, 1);
	    warnOnTabDoubleClick = getBoolean(WARN_ON_TAB_DOUBLE_CLICK_OPTION, true);
	    mode = getString(MODE_OPTION, Mode.standard.name());
	    outputTabTimeStampingEnabled = getBoolean(OUTPUT_TAB_TIMESTAMPING_OPTION, false); 
	    outputTabTimeStampFormat = getString(OUTPUT_TAB_TIMESTAMP_FORMAT, DEFAULT_TIME_STAMP_FORMAT);

        showLocalConnectRequests = getBoolean(SHOW_LOCAL_CONNECT_REQUESTS, false);

	    showSplashScreen = getBoolean(SPLASHSCREEN_OPTION, true);
	    largeRequestSize = getInt(LARGE_REQUEST_SIZE, LargeRequestUtil.DEFAULT_MIN_CONTENT_LENGTH);
	    largeResponseSize = getInt(LARGE_RESPONSE_SIZE, LargeResponseUtil.DEFAULT_MIN_CONTENT_LENGTH);
	    fontSize = getInt(FONT_SIZE, -1);
	    fontName = getString(FONT_NAME, "");
	    scaleImages = getBoolean(SCALE_IMAGES, true);
	    showDevWarning = getBoolean(SHOW_DEV_WARNING, true);
	    lookAndFeel = getString(LOOK_AND_FEEL,"");
	    // Special cases - set via static methods
	    LargeRequestUtil.setMinContentLength(largeRequestSize);
	    LargeResponseUtil.setMinContentLength(largeResponseSize);

        this.confirmRemoveProxyExcludeRegex = getBoolean(CONFIRM_REMOVE_PROXY_EXCLUDE_REGEX_KEY, false);

        this.confirmRemoveScannerExcludeRegex = getBoolean(CONFIRM_REMOVE_SCANNER_EXCLUDE_REGEX_KEY, false);

        this.confirmRemoveSpiderExcludeRegex = getBoolean(CONFIRM_REMOVE_SPIDER_EXCLUDE_REGEX_KEY, false);
    }

	/**
	 * @return Returns the skipImage.
	 */
	public int getProcessImages() {
		return processImages;
	}
	
	/**
	 * @param processImages 0 = not to process.  Other = process images
	 * 
	 */
	public void setProcessImages(int processImages) {
		this.processImages = processImages;
		getConfig().setProperty(PROCESS_IMAGES, Integer.toString(processImages));
	}
	
	public boolean isProcessImages() {
		return !(processImages == 0);
	}
	
	/**
	 * @deprecated (2.5.0) Use {@link #isShowMainToolbar()} instead. It will be removed in a future release.
	 */
	@Deprecated
	@SuppressWarnings("javadoc")
	public int getShowMainToolbar() {
		return showMainToolbar;
	}
	
	/**
	 * Tells whether or not the main tool bar should be shown.
	 *
	 * @return {@code true} if the main tool bar should be shown, {@code false} otherwise.
	 * @since 2.5.0
	 */
	public boolean isShowMainToolbar() {
		return showMainToolbar != 0;
	}

	/**
	 * @deprecated (2.5.0) Use {@link #setShowMainToolbar(boolean)} instead. It will be removed in a future release.
	 */
	@Deprecated
	@SuppressWarnings("javadoc")
	public void setShowMainToolbar(int showMainToolbar) {
		setShowMainToolbar(showMainToolbar != 0);
	}

	/**
	 * Sets whether or not the main tool bar should be shown.
	 *
	 * @param show {@code true} if the main tool bar should be shown, {@code false} otherwise.
	 * @since 2.5.0
	 */
	public void setShowMainToolbar(boolean show) {
		this.showMainToolbar = show ? 1 : 0;
		getConfig().setProperty(SHOW_MAIN_TOOLBAR_OPTION, showMainToolbar);
	}

	
	/**
	 * @return the locale, which should be used. 
	 *         It will return a default value, if nothing was configured yet. 
	 *         Never null
	 * @see #getConfigLocale()
	 */
	public String getLocale() {
		return locale;
	}

	public void setLocale(String locale) {
		if (locale != null) {
			this.locale = locale;
			getConfig().setProperty(LOCALE, locale);
		}
	}
	
	public void setLocale(Locale locale) {
		if (locale != null) {
			StringBuilder sb = new StringBuilder();
			sb.append(locale.getLanguage());
			if (locale.getCountry().length() > 0) sb.append("_").append(locale.getCountry());
			if (locale.getVariant().length() > 0) sb.append("_").append(locale.getVariant());
			setLocale(sb.toString());
		}
	}

	/**
	 * @return The really configured locale, can be null
	 * @see #getLocale()
	 */
	public String getConfigLocale() {
		return configLocale;
	}

	public boolean getShowTabNames() {
		return showTabNames;
	}
	
	public void setShowTabNames(boolean showTabNames) {
		this.showTabNames = showTabNames;
		getConfig().setProperty(SHOW_TEXT_ICONS, showTabNames);
	}

	public int getBrkPanelViewOption() {
		return brkPanelViewOption;
	}
	
	public void setBrkPanelViewOption(int brkPanelViewIdx) {
		brkPanelViewOption = brkPanelViewIdx;
		getConfig().setProperty(BRK_PANEL_VIEW_OPTION, Integer.toString(brkPanelViewOption));
	}
	
	public int getDisplayOption() {
		return displayOption;
	}

	public void setDisplayOption(int displayOption) {
		this.displayOption = displayOption;
		getConfig().setProperty(DISPLAY_OPTION, Integer.toString(displayOption));
	}

	/**
	 * Gets the name of the current response panel position.
	 *
	 * @return the name of the current position
	 * @since 2.5.0
	 * @see org.parosproxy.paros.view.WorkbenchPanel.ResponsePanelPosition
	 */
	public String getResponsePanelPosition() {
		return responsePanelPosition;
	}

	/**
	 * Sets the name of the current response panel position.
	 * 
	 * @param position the name of the position
	 * @since 2.5.0
	 */
	public void setResponsePanelPosition(String position) {
		this.responsePanelPosition = position;
		getConfig().setProperty(RESPONSE_PANEL_POS_KEY, position);
	}
	
	public int getAdvancedViewOption() {
		return advancedViewEnabled;
	}
	
	public void setAdvancedViewOption(int isEnabled) {
		advancedViewEnabled = isEnabled;
		getConfig().setProperty(ADVANCEDUI_OPTION, Integer.toString(isEnabled));
	}

	public void setAskOnExitOption(int isEnabled) {
		askOnExitEnabled = isEnabled;
		getConfig().setProperty(ASKONEXIT_OPTION, Integer.toString(isEnabled));
	}

	public int getAskOnExitOption() {
		return askOnExitEnabled;
	}

	public void setWmUiHandlingOption(int isEnabled) {
		wmUiHandlingEnabled = isEnabled;
		getConfig().setProperty(WMUIHANDLING_OPTION, Integer.toString(isEnabled));
	}
	
	public int getWmUiHandlingOption() {
		return wmUiHandlingEnabled;
	}

	public boolean getWarnOnTabDoubleClick() {
		return warnOnTabDoubleClick;
	}

	public void setWarnOnTabDoubleClick(boolean warnOnTabDoubleClick) {
		this.warnOnTabDoubleClick = warnOnTabDoubleClick;
		getConfig().setProperty(WARN_ON_TAB_DOUBLE_CLICK_OPTION, warnOnTabDoubleClick);
	}

	public String getMode() {
		return mode;
	}

	public void setMode(String mode) {
		this.mode = mode;
		getConfig().setProperty(MODE_OPTION, mode);
	}
	
	public void setOutputTabTimeStampingEnabled(boolean enabled) {
		outputTabTimeStampingEnabled = enabled;
		getConfig().setProperty(OUTPUT_TAB_TIMESTAMPING_OPTION, enabled);
	}

	public boolean isOutputTabTimeStampingEnabled() {
		return outputTabTimeStampingEnabled;
	}
	
	public void setOutputTabTimeStampsFormat(String format) {
		outputTabTimeStampFormat = format;
		getConfig().setProperty(OUTPUT_TAB_TIMESTAMP_FORMAT, format);
	}

	public String getOutputTabTimeStampsFormat() {
		return outputTabTimeStampFormat;
	}

	/**
	 * Sets whether or not the HTTP CONNECT requests received by the local proxy should be (persisted and) shown in the UI.
	 *
	 * @param showConnectRequests {@code true} if the HTTP CONNECT requests should be shown, {@code false} otherwise
	 * @since 2.5.0
	 * @see #isShowLocalConnectRequests()
	 */
	public void setShowLocalConnectRequests(boolean showConnectRequests) {
		if (showLocalConnectRequests != showConnectRequests) {
			showLocalConnectRequests = showConnectRequests;
			getConfig().setProperty(SHOW_LOCAL_CONNECT_REQUESTS, showConnectRequests);
		}
	}

	/**
	 * Tells whether or not the HTTP CONNECT requests received by the local proxy should be (persisted and) shown in the UI.
	 * <p>
	 * The default is to not show the HTTP CONNECT requests.
	 *
	 * @return {@code true} if the HTTP CONNECT requests should be shown, {@code false} otherwise
	 * @since 2.5.0
	 * @see #setShowLocalConnectRequests(boolean)
	 */
	public boolean isShowLocalConnectRequests() {
		return showLocalConnectRequests;
	}

	public boolean isShowSplashScreen() {
		return showSplashScreen;
	}

	public void setShowSplashScreen(boolean showSplashScreen) {
		this.showSplashScreen = showSplashScreen;
		getConfig().setProperty(SPLASHSCREEN_OPTION, showSplashScreen);
	}

	public int getLargeRequestSize() {
		return largeRequestSize;
	}

	public void setLargeRequestSize(int largeRequestSize) {
		this.largeRequestSize = largeRequestSize;
	    LargeRequestUtil.setMinContentLength(largeRequestSize);
		getConfig().setProperty(LARGE_REQUEST_SIZE, largeRequestSize);
	}
	
	public int getLargeResponseSize() {
		return largeResponseSize;
	}

	public void setLargeResponseSize(int largeResponseSize) {
		this.largeResponseSize = largeResponseSize;
	    LargeResponseUtil.setMinContentLength(largeResponseSize);
		getConfig().setProperty(LARGE_RESPONSE_SIZE, largeResponseSize);
	}

	public int getFontSize() {
		return fontSize;
	}

	public void setFontSize(int fontSize) {
		this.fontSize = fontSize;
		getConfig().setProperty(FONT_SIZE, fontSize);
	}

	public String getFontName() {
		return this.fontName;
	}
	
	public void setFontName(String fontName) {
		this.fontName = fontName;
		getConfig().setProperty(FONT_NAME, fontName);
	}
	
	public String getLookAndFeel() {
		return this.lookAndFeel;
	}
	
	public void setLookAndFeel(String lookAndFeel) {
		this.lookAndFeel = lookAndFeel;
		getConfig().setProperty(LOOK_AND_FEEL, lookAndFeel);
	}
	
	public boolean isScaleImages() {
		return scaleImages;
	}

	public void setScaleImages(boolean scaleImages) {
		this.scaleImages = scaleImages;
		getConfig().setProperty(SCALE_IMAGES, scaleImages);
	}

	public boolean isShowDevWarning() {
		return showDevWarning;
	}

	public void setShowDevWarning(boolean showDevWarning) {
		this.showDevWarning = showDevWarning;
		getConfig().setProperty(SHOW_DEV_WARNING, showDevWarning);
	}
	
    public boolean isConfirmRemoveProxyExcludeRegex() {
        return this.confirmRemoveProxyExcludeRegex;
    }

    public void setConfirmRemoveProxyExcludeRegex(boolean confirmRemove) {
        this.confirmRemoveProxyExcludeRegex = confirmRemove;
        getConfig().setProperty(CONFIRM_REMOVE_PROXY_EXCLUDE_REGEX_KEY, confirmRemove);
    }

    public boolean isConfirmRemoveScannerExcludeRegex() {
        return this.confirmRemoveScannerExcludeRegex;
    }

    public void setConfirmRemoveScannerExcludeRegex(boolean confirmRemove) {
        this.confirmRemoveScannerExcludeRegex = confirmRemove;
        getConfig().setProperty(CONFIRM_REMOVE_SCANNER_EXCLUDE_REGEX_KEY, confirmRemove);
    }

    public boolean isConfirmRemoveSpiderExcludeRegex() {
        return this.confirmRemoveSpiderExcludeRegex;
    }

    public void setConfirmRemoveSpiderExcludeRegex(boolean confirmRemove) {
        this.confirmRemoveSpiderExcludeRegex = confirmRemove;
        getConfig().setProperty(CONFIRM_REMOVE_SPIDER_EXCLUDE_REGEX_KEY, confirmRemove);
    }

    /**
     * Sets whether or not the system's locale should be used for formatting.
     *
     * @param useSystemsLocale {@code true} if the system's locale should be used for formatting, {@code false} otherwise.
     * @since 2.7.0
     * @see #isUseSystemsLocaleForFormat()
     * @see java.util.Locale.Category#FORMAT
     */
    public void setUseSystemsLocaleForFormat(boolean useSystemsLocale) {
        if (useSystemsLocaleForFormat != useSystemsLocale) {
            useSystemsLocaleForFormat = useSystemsLocale;
            getConfig().setProperty(USE_SYSTEMS_LOCALE_FOR_FORMAT_KEY, useSystemsLocaleForFormat);
        }
    }

    /**
     * Tells whether or not the system's locale should be used for formatting.
     *
     * @return {@code true} if the system's locale should be used for formatting, {@code false} otherwise.
     * @since 2.7.0
     * @see #setUseSystemsLocaleForFormat(boolean)
     * @see java.util.Locale.Category#FORMAT
     */
    public boolean isUseSystemsLocaleForFormat() {
        return useSystemsLocaleForFormat;
    }
}
<|MERGE_RESOLUTION|>--- conflicted
+++ resolved
@@ -1,556 +1,553 @@
-/*
-*
-* Paros and its related class files.
-* 
-* Paros is an HTTP/HTTPS proxy for assessing web application security.
-* Copyright (C) 2003-2004 Chinotec Technologies Company
-* 
-* This program is free software; you can redistribute it and/or
-* modify it under the terms of the Clarified Artistic License
-* as published by the Free Software Foundation.
-* 
-* This program is distributed in the hope that it will be useful,
-* but WITHOUT ANY WARRANTY; without even the implied warranty of
-* MERCHANTABILITY or FITNESS FOR A PARTICULAR PURPOSE.  See the
-* Clarified Artistic License for more details.
-* 
-* You should have received a copy of the Clarified Artistic License
-* along with this program; if not, write to the Free Software
-* Foundation, Inc., 59 Temple Place - Suite 330, Boston, MA  02111-1307, USA.
-*/
-// ZAP: 2011/06/02 Warn the first time the user double clicks on a tab
-// ZAP: 2012/03/15 Removed the options of the http panels.
-// ZAP: 2012/08/01 Issue 332: added support for Modes
-// ZAP: 2013/01/25 Removed the "(non-Javadoc)" comments.
-// ZAP: 2013/07/23 Issue 738: Options to hide tabs
-// ZAP: 2013/12/13 Added support for optional names in tabs.
-// ZAP: 2014/03/23 Issue 589: Move Reveal extension to ZAP extensions project
-// ZAP: 2014/04/25 Issue 642: Add timestamps to Output tab(s)
-// ZAP: 2014/10/07 Issue 1357: Hide unused tabs
-// ZAP: 2014/10/09 Issue 1359: Options for splash screen
-// ZAP: 2014/12/16 Issue 1466: Config option for 'large display' size
-// ZAP: 2015/03/04 Added dev build warning option
-// ZAP: 2016/04/04 Do not require a restart to show/hide the tool bar
-// ZAP: 2016/04/06 Fix layouts' issues
-// ZAP: 2016/04/27 Save, always, the Locale as String
-// ZAP: 2016/05/13 Add options to confirm removal of exclude from proxy, scanner and spider regexes
-// ZAP: 2017/05/29 Add option to use system's locale for formatting.
-// ZAP: 2017/09/26 Use helper methods to read the configurations.
-// ZAP: 2018/01/25 Remove unused constant LOCALES.
-<<<<<<< HEAD
-// ZAP: 2018/02/27 Added support for selecting the look and feel.
-=======
-// ZAP: 2018/02/14 Remove unnecessary boxing / unboxing
->>>>>>> e52717c3
-
-package org.parosproxy.paros.extension.option;
-
-import java.util.Locale;
-
-import org.parosproxy.paros.Constant;
-import org.parosproxy.paros.common.AbstractParam;
-import org.parosproxy.paros.control.Control.Mode;
-import org.parosproxy.paros.view.WorkbenchPanel;
-import org.zaproxy.zap.extension.httppanel.view.largerequest.LargeRequestUtil;
-import org.zaproxy.zap.extension.httppanel.view.largeresponse.LargeResponseUtil;
-
-// ZAP: Added support for selecting the locale
-
-public class OptionsParamView extends AbstractParam {
-	
-	private static final String DEFAULT_TIME_STAMP_FORMAT =  Constant.messages.getString("timestamp.format.default");
-	
-	public static final String BASE_VIEW_KEY = "view";
-
-	private static final String SHOW_TEXT_ICONS = "view.showTabNames";
-	private static final String PROCESS_IMAGES = "view.processImages";
-	public static final String LOCALE = "view.locale";
-	public static final String DISPLAY_OPTION = "view.displayOption";
-	private static final String RESPONSE_PANEL_POS_KEY = BASE_VIEW_KEY + ".messagePanelsPosition.lastSelectedPosition";
-	public static final String BRK_PANEL_VIEW_OPTION = "view.brkPanelView";
-	public static final String SHOW_MAIN_TOOLBAR_OPTION = "view.showMainToolbar";
-	public static final String DEFAULT_LOCALE = "en_GB";
-	public static final String ADVANCEDUI_OPTION = "view.advancedview";
-	public static final String WMUIHANDLING_OPTION = "view.uiWmHandling";
-	public static final String ASKONEXIT_OPTION = "view.askOnExit";
-	public static final String WARN_ON_TAB_DOUBLE_CLICK_OPTION = "view.warnOnTabDoubleClick";
-	public static final String MODE_OPTION = "view.mode";
-	public static final String TAB_PIN_OPTION = "view.tab.pin";
-	public static final String OUTPUT_TAB_TIMESTAMPING_OPTION = "view.outputTabsTimeStampsOption"; 
-	public static final String OUTPUT_TAB_TIMESTAMP_FORMAT = "view.outputTabsTimeStampsFormat"; 
-
-	/**
-	 * The configuration key used to save/load the option {@link #showLocalConnectRequests}.
-	 */
-	private static final String SHOW_LOCAL_CONNECT_REQUESTS = "view.showLocalConnectRequests";
-
-	/**
-	 * The configuration key used to save/load the option {@link #useSystemsLocaleForFormat}.
-	 */
-    private static final String USE_SYSTEMS_LOCALE_FOR_FORMAT_KEY = BASE_VIEW_KEY + ".usesystemslocaleformat";
-
-	public static final String SPLASHSCREEN_OPTION = "view.splashScreen";
-	public static final String LARGE_REQUEST_SIZE = "view.largeRequest";
-	public static final String LARGE_RESPONSE_SIZE = "view.largeResponse";
-	public static final String FONT_NAME = "view.fontName";
-	public static final String FONT_SIZE = "view.fontSize";
-	public static final String SCALE_IMAGES = "view.scaleImages";
-	public static final String SHOW_DEV_WARNING = "view.showDevWarning";
-	public static final String LOOK_AND_FEEL = "view.lookAndFeel";
-	
-    private static final String CONFIRM_REMOVE_PROXY_EXCLUDE_REGEX_KEY = "view.confirmRemoveProxyExcludeRegex";
-    private static final String CONFIRM_REMOVE_SCANNER_EXCLUDE_REGEX_KEY = "view.confirmRemoveScannerExcludeRegex";
-    private static final String CONFIRM_REMOVE_SPIDER_EXCLUDE_REGEX_KEY = "view.confirmRemoveSpiderExcludeRegex";
-
-	private int advancedViewEnabled = 0;
-	private int processImages = 0;
-	private int showMainToolbar = 1;
-	private String configLocale = "";
-	private String locale = "";
-	private int displayOption = 0;
-	private String responsePanelPosition;
-	private int brkPanelViewOption = 0;
-	private int askOnExitEnabled = 1;
-	private int wmUiHandlingEnabled = 0;
-	private boolean warnOnTabDoubleClick = false;
-    private boolean showTabNames = true;
-	private String mode = Mode.standard.name();
-	private boolean outputTabTimeStampingEnabled = false; 
-	private String outputTabTimeStampFormat = DEFAULT_TIME_STAMP_FORMAT; 
-
-	/**
-	 * Flag that indicates if the HTTP CONNECT requests received by the local proxy should be (persisted and) shown in the UI.
-	 * 
-	 * @see #SHOW_LOCAL_CONNECT_REQUESTS
-	 * @see #isShowLocalConnectRequests()
-	 * @see #setShowLocalConnectRequests(boolean)
-	 */
-	private boolean showLocalConnectRequests;
-	
-    private boolean showSplashScreen = true;
-    private int largeRequestSize = LargeRequestUtil.DEFAULT_MIN_CONTENT_LENGTH;
-    private int largeResponseSize = LargeResponseUtil.DEFAULT_MIN_CONTENT_LENGTH;
-    private int fontSize = -1;
-    private String fontName = "";
-    private boolean scaleImages = true;
-    private boolean showDevWarning = true;
-    private String lookAndFeel = "";
-	
-    private boolean confirmRemoveProxyExcludeRegex;
-    private boolean confirmRemoveScannerExcludeRegex;
-    private boolean confirmRemoveSpiderExcludeRegex;
-
-    /**
-     * Flag that indicates if the system's locale should be used for formatting.
-     * 
-     * @see #USE_SYSTEMS_LOCALE_FOR_FORMAT_KEY
-     * @see #isUseSystemsLocaleForFormat()
-     * @see #setUseSystemsLocaleForFormat(boolean)
-     */
-    private boolean useSystemsLocaleForFormat;
-	
-    public OptionsParamView() {
-    }
-
-    @Override
-	protected void parse() {
-      	showTabNames = getBoolean(SHOW_TEXT_ICONS, true);
-	    processImages = getInt(PROCESS_IMAGES, 0);
-	    configLocale = getString(LOCALE, null);	// No default
-	    locale = getString(LOCALE, DEFAULT_LOCALE);
-	    useSystemsLocaleForFormat = getBoolean(USE_SYSTEMS_LOCALE_FOR_FORMAT_KEY, true);
-	    displayOption = getInt(DISPLAY_OPTION, 0);
-        responsePanelPosition = getString(RESPONSE_PANEL_POS_KEY, WorkbenchPanel.ResponsePanelPosition.TABS_SIDE_BY_SIDE.name());
-	    brkPanelViewOption = getInt(BRK_PANEL_VIEW_OPTION, 0);
-	    showMainToolbar = getInt(SHOW_MAIN_TOOLBAR_OPTION, 1);
-	    advancedViewEnabled = getInt(ADVANCEDUI_OPTION, 0);
-	    wmUiHandlingEnabled = getInt(WMUIHANDLING_OPTION, 0);
-	    askOnExitEnabled = getInt(ASKONEXIT_OPTION, 1);
-	    warnOnTabDoubleClick = getBoolean(WARN_ON_TAB_DOUBLE_CLICK_OPTION, true);
-	    mode = getString(MODE_OPTION, Mode.standard.name());
-	    outputTabTimeStampingEnabled = getBoolean(OUTPUT_TAB_TIMESTAMPING_OPTION, false); 
-	    outputTabTimeStampFormat = getString(OUTPUT_TAB_TIMESTAMP_FORMAT, DEFAULT_TIME_STAMP_FORMAT);
-
-        showLocalConnectRequests = getBoolean(SHOW_LOCAL_CONNECT_REQUESTS, false);
-
-	    showSplashScreen = getBoolean(SPLASHSCREEN_OPTION, true);
-	    largeRequestSize = getInt(LARGE_REQUEST_SIZE, LargeRequestUtil.DEFAULT_MIN_CONTENT_LENGTH);
-	    largeResponseSize = getInt(LARGE_RESPONSE_SIZE, LargeResponseUtil.DEFAULT_MIN_CONTENT_LENGTH);
-	    fontSize = getInt(FONT_SIZE, -1);
-	    fontName = getString(FONT_NAME, "");
-	    scaleImages = getBoolean(SCALE_IMAGES, true);
-	    showDevWarning = getBoolean(SHOW_DEV_WARNING, true);
-	    lookAndFeel = getString(LOOK_AND_FEEL,"");
-	    // Special cases - set via static methods
-	    LargeRequestUtil.setMinContentLength(largeRequestSize);
-	    LargeResponseUtil.setMinContentLength(largeResponseSize);
-
-        this.confirmRemoveProxyExcludeRegex = getBoolean(CONFIRM_REMOVE_PROXY_EXCLUDE_REGEX_KEY, false);
-
-        this.confirmRemoveScannerExcludeRegex = getBoolean(CONFIRM_REMOVE_SCANNER_EXCLUDE_REGEX_KEY, false);
-
-        this.confirmRemoveSpiderExcludeRegex = getBoolean(CONFIRM_REMOVE_SPIDER_EXCLUDE_REGEX_KEY, false);
-    }
-
-	/**
-	 * @return Returns the skipImage.
-	 */
-	public int getProcessImages() {
-		return processImages;
-	}
-	
-	/**
-	 * @param processImages 0 = not to process.  Other = process images
-	 * 
-	 */
-	public void setProcessImages(int processImages) {
-		this.processImages = processImages;
-		getConfig().setProperty(PROCESS_IMAGES, Integer.toString(processImages));
-	}
-	
-	public boolean isProcessImages() {
-		return !(processImages == 0);
-	}
-	
-	/**
-	 * @deprecated (2.5.0) Use {@link #isShowMainToolbar()} instead. It will be removed in a future release.
-	 */
-	@Deprecated
-	@SuppressWarnings("javadoc")
-	public int getShowMainToolbar() {
-		return showMainToolbar;
-	}
-	
-	/**
-	 * Tells whether or not the main tool bar should be shown.
-	 *
-	 * @return {@code true} if the main tool bar should be shown, {@code false} otherwise.
-	 * @since 2.5.0
-	 */
-	public boolean isShowMainToolbar() {
-		return showMainToolbar != 0;
-	}
-
-	/**
-	 * @deprecated (2.5.0) Use {@link #setShowMainToolbar(boolean)} instead. It will be removed in a future release.
-	 */
-	@Deprecated
-	@SuppressWarnings("javadoc")
-	public void setShowMainToolbar(int showMainToolbar) {
-		setShowMainToolbar(showMainToolbar != 0);
-	}
-
-	/**
-	 * Sets whether or not the main tool bar should be shown.
-	 *
-	 * @param show {@code true} if the main tool bar should be shown, {@code false} otherwise.
-	 * @since 2.5.0
-	 */
-	public void setShowMainToolbar(boolean show) {
-		this.showMainToolbar = show ? 1 : 0;
-		getConfig().setProperty(SHOW_MAIN_TOOLBAR_OPTION, showMainToolbar);
-	}
-
-	
-	/**
-	 * @return the locale, which should be used. 
-	 *         It will return a default value, if nothing was configured yet. 
-	 *         Never null
-	 * @see #getConfigLocale()
-	 */
-	public String getLocale() {
-		return locale;
-	}
-
-	public void setLocale(String locale) {
-		if (locale != null) {
-			this.locale = locale;
-			getConfig().setProperty(LOCALE, locale);
-		}
-	}
-	
-	public void setLocale(Locale locale) {
-		if (locale != null) {
-			StringBuilder sb = new StringBuilder();
-			sb.append(locale.getLanguage());
-			if (locale.getCountry().length() > 0) sb.append("_").append(locale.getCountry());
-			if (locale.getVariant().length() > 0) sb.append("_").append(locale.getVariant());
-			setLocale(sb.toString());
-		}
-	}
-
-	/**
-	 * @return The really configured locale, can be null
-	 * @see #getLocale()
-	 */
-	public String getConfigLocale() {
-		return configLocale;
-	}
-
-	public boolean getShowTabNames() {
-		return showTabNames;
-	}
-	
-	public void setShowTabNames(boolean showTabNames) {
-		this.showTabNames = showTabNames;
-		getConfig().setProperty(SHOW_TEXT_ICONS, showTabNames);
-	}
-
-	public int getBrkPanelViewOption() {
-		return brkPanelViewOption;
-	}
-	
-	public void setBrkPanelViewOption(int brkPanelViewIdx) {
-		brkPanelViewOption = brkPanelViewIdx;
-		getConfig().setProperty(BRK_PANEL_VIEW_OPTION, Integer.toString(brkPanelViewOption));
-	}
-	
-	public int getDisplayOption() {
-		return displayOption;
-	}
-
-	public void setDisplayOption(int displayOption) {
-		this.displayOption = displayOption;
-		getConfig().setProperty(DISPLAY_OPTION, Integer.toString(displayOption));
-	}
-
-	/**
-	 * Gets the name of the current response panel position.
-	 *
-	 * @return the name of the current position
-	 * @since 2.5.0
-	 * @see org.parosproxy.paros.view.WorkbenchPanel.ResponsePanelPosition
-	 */
-	public String getResponsePanelPosition() {
-		return responsePanelPosition;
-	}
-
-	/**
-	 * Sets the name of the current response panel position.
-	 * 
-	 * @param position the name of the position
-	 * @since 2.5.0
-	 */
-	public void setResponsePanelPosition(String position) {
-		this.responsePanelPosition = position;
-		getConfig().setProperty(RESPONSE_PANEL_POS_KEY, position);
-	}
-	
-	public int getAdvancedViewOption() {
-		return advancedViewEnabled;
-	}
-	
-	public void setAdvancedViewOption(int isEnabled) {
-		advancedViewEnabled = isEnabled;
-		getConfig().setProperty(ADVANCEDUI_OPTION, Integer.toString(isEnabled));
-	}
-
-	public void setAskOnExitOption(int isEnabled) {
-		askOnExitEnabled = isEnabled;
-		getConfig().setProperty(ASKONEXIT_OPTION, Integer.toString(isEnabled));
-	}
-
-	public int getAskOnExitOption() {
-		return askOnExitEnabled;
-	}
-
-	public void setWmUiHandlingOption(int isEnabled) {
-		wmUiHandlingEnabled = isEnabled;
-		getConfig().setProperty(WMUIHANDLING_OPTION, Integer.toString(isEnabled));
-	}
-	
-	public int getWmUiHandlingOption() {
-		return wmUiHandlingEnabled;
-	}
-
-	public boolean getWarnOnTabDoubleClick() {
-		return warnOnTabDoubleClick;
-	}
-
-	public void setWarnOnTabDoubleClick(boolean warnOnTabDoubleClick) {
-		this.warnOnTabDoubleClick = warnOnTabDoubleClick;
-		getConfig().setProperty(WARN_ON_TAB_DOUBLE_CLICK_OPTION, warnOnTabDoubleClick);
-	}
-
-	public String getMode() {
-		return mode;
-	}
-
-	public void setMode(String mode) {
-		this.mode = mode;
-		getConfig().setProperty(MODE_OPTION, mode);
-	}
-	
-	public void setOutputTabTimeStampingEnabled(boolean enabled) {
-		outputTabTimeStampingEnabled = enabled;
-		getConfig().setProperty(OUTPUT_TAB_TIMESTAMPING_OPTION, enabled);
-	}
-
-	public boolean isOutputTabTimeStampingEnabled() {
-		return outputTabTimeStampingEnabled;
-	}
-	
-	public void setOutputTabTimeStampsFormat(String format) {
-		outputTabTimeStampFormat = format;
-		getConfig().setProperty(OUTPUT_TAB_TIMESTAMP_FORMAT, format);
-	}
-
-	public String getOutputTabTimeStampsFormat() {
-		return outputTabTimeStampFormat;
-	}
-
-	/**
-	 * Sets whether or not the HTTP CONNECT requests received by the local proxy should be (persisted and) shown in the UI.
-	 *
-	 * @param showConnectRequests {@code true} if the HTTP CONNECT requests should be shown, {@code false} otherwise
-	 * @since 2.5.0
-	 * @see #isShowLocalConnectRequests()
-	 */
-	public void setShowLocalConnectRequests(boolean showConnectRequests) {
-		if (showLocalConnectRequests != showConnectRequests) {
-			showLocalConnectRequests = showConnectRequests;
-			getConfig().setProperty(SHOW_LOCAL_CONNECT_REQUESTS, showConnectRequests);
-		}
-	}
-
-	/**
-	 * Tells whether or not the HTTP CONNECT requests received by the local proxy should be (persisted and) shown in the UI.
-	 * <p>
-	 * The default is to not show the HTTP CONNECT requests.
-	 *
-	 * @return {@code true} if the HTTP CONNECT requests should be shown, {@code false} otherwise
-	 * @since 2.5.0
-	 * @see #setShowLocalConnectRequests(boolean)
-	 */
-	public boolean isShowLocalConnectRequests() {
-		return showLocalConnectRequests;
-	}
-
-	public boolean isShowSplashScreen() {
-		return showSplashScreen;
-	}
-
-	public void setShowSplashScreen(boolean showSplashScreen) {
-		this.showSplashScreen = showSplashScreen;
-		getConfig().setProperty(SPLASHSCREEN_OPTION, showSplashScreen);
-	}
-
-	public int getLargeRequestSize() {
-		return largeRequestSize;
-	}
-
-	public void setLargeRequestSize(int largeRequestSize) {
-		this.largeRequestSize = largeRequestSize;
-	    LargeRequestUtil.setMinContentLength(largeRequestSize);
-		getConfig().setProperty(LARGE_REQUEST_SIZE, largeRequestSize);
-	}
-	
-	public int getLargeResponseSize() {
-		return largeResponseSize;
-	}
-
-	public void setLargeResponseSize(int largeResponseSize) {
-		this.largeResponseSize = largeResponseSize;
-	    LargeResponseUtil.setMinContentLength(largeResponseSize);
-		getConfig().setProperty(LARGE_RESPONSE_SIZE, largeResponseSize);
-	}
-
-	public int getFontSize() {
-		return fontSize;
-	}
-
-	public void setFontSize(int fontSize) {
-		this.fontSize = fontSize;
-		getConfig().setProperty(FONT_SIZE, fontSize);
-	}
-
-	public String getFontName() {
-		return this.fontName;
-	}
-	
-	public void setFontName(String fontName) {
-		this.fontName = fontName;
-		getConfig().setProperty(FONT_NAME, fontName);
-	}
-	
-	public String getLookAndFeel() {
-		return this.lookAndFeel;
-	}
-	
-	public void setLookAndFeel(String lookAndFeel) {
-		this.lookAndFeel = lookAndFeel;
-		getConfig().setProperty(LOOK_AND_FEEL, lookAndFeel);
-	}
-	
-	public boolean isScaleImages() {
-		return scaleImages;
-	}
-
-	public void setScaleImages(boolean scaleImages) {
-		this.scaleImages = scaleImages;
-		getConfig().setProperty(SCALE_IMAGES, scaleImages);
-	}
-
-	public boolean isShowDevWarning() {
-		return showDevWarning;
-	}
-
-	public void setShowDevWarning(boolean showDevWarning) {
-		this.showDevWarning = showDevWarning;
-		getConfig().setProperty(SHOW_DEV_WARNING, showDevWarning);
-	}
-	
-    public boolean isConfirmRemoveProxyExcludeRegex() {
-        return this.confirmRemoveProxyExcludeRegex;
-    }
-
-    public void setConfirmRemoveProxyExcludeRegex(boolean confirmRemove) {
-        this.confirmRemoveProxyExcludeRegex = confirmRemove;
-        getConfig().setProperty(CONFIRM_REMOVE_PROXY_EXCLUDE_REGEX_KEY, confirmRemove);
-    }
-
-    public boolean isConfirmRemoveScannerExcludeRegex() {
-        return this.confirmRemoveScannerExcludeRegex;
-    }
-
-    public void setConfirmRemoveScannerExcludeRegex(boolean confirmRemove) {
-        this.confirmRemoveScannerExcludeRegex = confirmRemove;
-        getConfig().setProperty(CONFIRM_REMOVE_SCANNER_EXCLUDE_REGEX_KEY, confirmRemove);
-    }
-
-    public boolean isConfirmRemoveSpiderExcludeRegex() {
-        return this.confirmRemoveSpiderExcludeRegex;
-    }
-
-    public void setConfirmRemoveSpiderExcludeRegex(boolean confirmRemove) {
-        this.confirmRemoveSpiderExcludeRegex = confirmRemove;
-        getConfig().setProperty(CONFIRM_REMOVE_SPIDER_EXCLUDE_REGEX_KEY, confirmRemove);
-    }
-
-    /**
-     * Sets whether or not the system's locale should be used for formatting.
-     *
-     * @param useSystemsLocale {@code true} if the system's locale should be used for formatting, {@code false} otherwise.
-     * @since 2.7.0
-     * @see #isUseSystemsLocaleForFormat()
-     * @see java.util.Locale.Category#FORMAT
-     */
-    public void setUseSystemsLocaleForFormat(boolean useSystemsLocale) {
-        if (useSystemsLocaleForFormat != useSystemsLocale) {
-            useSystemsLocaleForFormat = useSystemsLocale;
-            getConfig().setProperty(USE_SYSTEMS_LOCALE_FOR_FORMAT_KEY, useSystemsLocaleForFormat);
-        }
-    }
-
-    /**
-     * Tells whether or not the system's locale should be used for formatting.
-     *
-     * @return {@code true} if the system's locale should be used for formatting, {@code false} otherwise.
-     * @since 2.7.0
-     * @see #setUseSystemsLocaleForFormat(boolean)
-     * @see java.util.Locale.Category#FORMAT
-     */
-    public boolean isUseSystemsLocaleForFormat() {
-        return useSystemsLocaleForFormat;
-    }
-}
+/*
+*
+* Paros and its related class files.
+* 
+* Paros is an HTTP/HTTPS proxy for assessing web application security.
+* Copyright (C) 2003-2004 Chinotec Technologies Company
+* 
+* This program is free software; you can redistribute it and/or
+* modify it under the terms of the Clarified Artistic License
+* as published by the Free Software Foundation.
+* 
+* This program is distributed in the hope that it will be useful,
+* but WITHOUT ANY WARRANTY; without even the implied warranty of
+* MERCHANTABILITY or FITNESS FOR A PARTICULAR PURPOSE.  See the
+* Clarified Artistic License for more details.
+* 
+* You should have received a copy of the Clarified Artistic License
+* along with this program; if not, write to the Free Software
+* Foundation, Inc., 59 Temple Place - Suite 330, Boston, MA  02111-1307, USA.
+*/
+// ZAP: 2011/06/02 Warn the first time the user double clicks on a tab
+// ZAP: 2012/03/15 Removed the options of the http panels.
+// ZAP: 2012/08/01 Issue 332: added support for Modes
+// ZAP: 2013/01/25 Removed the "(non-Javadoc)" comments.
+// ZAP: 2013/07/23 Issue 738: Options to hide tabs
+// ZAP: 2013/12/13 Added support for optional names in tabs.
+// ZAP: 2014/03/23 Issue 589: Move Reveal extension to ZAP extensions project
+// ZAP: 2014/04/25 Issue 642: Add timestamps to Output tab(s)
+// ZAP: 2014/10/07 Issue 1357: Hide unused tabs
+// ZAP: 2014/10/09 Issue 1359: Options for splash screen
+// ZAP: 2014/12/16 Issue 1466: Config option for 'large display' size
+// ZAP: 2015/03/04 Added dev build warning option
+// ZAP: 2016/04/04 Do not require a restart to show/hide the tool bar
+// ZAP: 2016/04/06 Fix layouts' issues
+// ZAP: 2016/04/27 Save, always, the Locale as String
+// ZAP: 2016/05/13 Add options to confirm removal of exclude from proxy, scanner and spider regexes
+// ZAP: 2017/05/29 Add option to use system's locale for formatting.
+// ZAP: 2017/09/26 Use helper methods to read the configurations.
+// ZAP: 2018/01/25 Remove unused constant LOCALES.
+// ZAP: 2018/02/14 Remove unnecessary boxing / unboxing
+// ZAP: 2018/02/27 Added support for selecting the look and feel.
+
+package org.parosproxy.paros.extension.option;
+
+import java.util.Locale;
+
+import org.parosproxy.paros.Constant;
+import org.parosproxy.paros.common.AbstractParam;
+import org.parosproxy.paros.control.Control.Mode;
+import org.parosproxy.paros.view.WorkbenchPanel;
+import org.zaproxy.zap.extension.httppanel.view.largerequest.LargeRequestUtil;
+import org.zaproxy.zap.extension.httppanel.view.largeresponse.LargeResponseUtil;
+
+// ZAP: Added support for selecting the locale
+
+public class OptionsParamView extends AbstractParam {
+	
+	private static final String DEFAULT_TIME_STAMP_FORMAT =  Constant.messages.getString("timestamp.format.default");
+	
+	public static final String BASE_VIEW_KEY = "view";
+
+	private static final String SHOW_TEXT_ICONS = "view.showTabNames";
+	private static final String PROCESS_IMAGES = "view.processImages";
+	public static final String LOCALE = "view.locale";
+	public static final String DISPLAY_OPTION = "view.displayOption";
+	private static final String RESPONSE_PANEL_POS_KEY = BASE_VIEW_KEY + ".messagePanelsPosition.lastSelectedPosition";
+	public static final String BRK_PANEL_VIEW_OPTION = "view.brkPanelView";
+	public static final String SHOW_MAIN_TOOLBAR_OPTION = "view.showMainToolbar";
+	public static final String DEFAULT_LOCALE = "en_GB";
+	public static final String ADVANCEDUI_OPTION = "view.advancedview";
+	public static final String WMUIHANDLING_OPTION = "view.uiWmHandling";
+	public static final String ASKONEXIT_OPTION = "view.askOnExit";
+	public static final String WARN_ON_TAB_DOUBLE_CLICK_OPTION = "view.warnOnTabDoubleClick";
+	public static final String MODE_OPTION = "view.mode";
+	public static final String TAB_PIN_OPTION = "view.tab.pin";
+	public static final String OUTPUT_TAB_TIMESTAMPING_OPTION = "view.outputTabsTimeStampsOption"; 
+	public static final String OUTPUT_TAB_TIMESTAMP_FORMAT = "view.outputTabsTimeStampsFormat"; 
+
+	/**
+	 * The configuration key used to save/load the option {@link #showLocalConnectRequests}.
+	 */
+	private static final String SHOW_LOCAL_CONNECT_REQUESTS = "view.showLocalConnectRequests";
+
+	/**
+	 * The configuration key used to save/load the option {@link #useSystemsLocaleForFormat}.
+	 */
+    private static final String USE_SYSTEMS_LOCALE_FOR_FORMAT_KEY = BASE_VIEW_KEY + ".usesystemslocaleformat";
+
+	public static final String SPLASHSCREEN_OPTION = "view.splashScreen";
+	public static final String LARGE_REQUEST_SIZE = "view.largeRequest";
+	public static final String LARGE_RESPONSE_SIZE = "view.largeResponse";
+	public static final String FONT_NAME = "view.fontName";
+	public static final String FONT_SIZE = "view.fontSize";
+	public static final String SCALE_IMAGES = "view.scaleImages";
+	public static final String SHOW_DEV_WARNING = "view.showDevWarning";
+	public static final String LOOK_AND_FEEL = "view.lookAndFeel";
+	
+    private static final String CONFIRM_REMOVE_PROXY_EXCLUDE_REGEX_KEY = "view.confirmRemoveProxyExcludeRegex";
+    private static final String CONFIRM_REMOVE_SCANNER_EXCLUDE_REGEX_KEY = "view.confirmRemoveScannerExcludeRegex";
+    private static final String CONFIRM_REMOVE_SPIDER_EXCLUDE_REGEX_KEY = "view.confirmRemoveSpiderExcludeRegex";
+
+	private int advancedViewEnabled = 0;
+	private int processImages = 0;
+	private int showMainToolbar = 1;
+	private String configLocale = "";
+	private String locale = "";
+	private int displayOption = 0;
+	private String responsePanelPosition;
+	private int brkPanelViewOption = 0;
+	private int askOnExitEnabled = 1;
+	private int wmUiHandlingEnabled = 0;
+	private boolean warnOnTabDoubleClick = false;
+    private boolean showTabNames = true;
+	private String mode = Mode.standard.name();
+	private boolean outputTabTimeStampingEnabled = false; 
+	private String outputTabTimeStampFormat = DEFAULT_TIME_STAMP_FORMAT; 
+
+	/**
+	 * Flag that indicates if the HTTP CONNECT requests received by the local proxy should be (persisted and) shown in the UI.
+	 * 
+	 * @see #SHOW_LOCAL_CONNECT_REQUESTS
+	 * @see #isShowLocalConnectRequests()
+	 * @see #setShowLocalConnectRequests(boolean)
+	 */
+	private boolean showLocalConnectRequests;
+	
+    private boolean showSplashScreen = true;
+    private int largeRequestSize = LargeRequestUtil.DEFAULT_MIN_CONTENT_LENGTH;
+    private int largeResponseSize = LargeResponseUtil.DEFAULT_MIN_CONTENT_LENGTH;
+    private int fontSize = -1;
+    private String fontName = "";
+    private boolean scaleImages = true;
+    private boolean showDevWarning = true;
+    private String lookAndFeel = "";
+	
+    private boolean confirmRemoveProxyExcludeRegex;
+    private boolean confirmRemoveScannerExcludeRegex;
+    private boolean confirmRemoveSpiderExcludeRegex;
+
+    /**
+     * Flag that indicates if the system's locale should be used for formatting.
+     * 
+     * @see #USE_SYSTEMS_LOCALE_FOR_FORMAT_KEY
+     * @see #isUseSystemsLocaleForFormat()
+     * @see #setUseSystemsLocaleForFormat(boolean)
+     */
+    private boolean useSystemsLocaleForFormat;
+	
+    public OptionsParamView() {
+    }
+
+    @Override
+	protected void parse() {
+      	showTabNames = getBoolean(SHOW_TEXT_ICONS, true);
+	    processImages = getInt(PROCESS_IMAGES, 0);
+	    configLocale = getString(LOCALE, null);	// No default
+	    locale = getString(LOCALE, DEFAULT_LOCALE);
+	    useSystemsLocaleForFormat = getBoolean(USE_SYSTEMS_LOCALE_FOR_FORMAT_KEY, true);
+	    displayOption = getInt(DISPLAY_OPTION, 0);
+        responsePanelPosition = getString(RESPONSE_PANEL_POS_KEY, WorkbenchPanel.ResponsePanelPosition.TABS_SIDE_BY_SIDE.name());
+	    brkPanelViewOption = getInt(BRK_PANEL_VIEW_OPTION, 0);
+	    showMainToolbar = getInt(SHOW_MAIN_TOOLBAR_OPTION, 1);
+	    advancedViewEnabled = getInt(ADVANCEDUI_OPTION, 0);
+	    wmUiHandlingEnabled = getInt(WMUIHANDLING_OPTION, 0);
+	    askOnExitEnabled = getInt(ASKONEXIT_OPTION, 1);
+	    warnOnTabDoubleClick = getBoolean(WARN_ON_TAB_DOUBLE_CLICK_OPTION, true);
+	    mode = getString(MODE_OPTION, Mode.standard.name());
+	    outputTabTimeStampingEnabled = getBoolean(OUTPUT_TAB_TIMESTAMPING_OPTION, false); 
+	    outputTabTimeStampFormat = getString(OUTPUT_TAB_TIMESTAMP_FORMAT, DEFAULT_TIME_STAMP_FORMAT);
+
+        showLocalConnectRequests = getBoolean(SHOW_LOCAL_CONNECT_REQUESTS, false);
+
+	    showSplashScreen = getBoolean(SPLASHSCREEN_OPTION, true);
+	    largeRequestSize = getInt(LARGE_REQUEST_SIZE, LargeRequestUtil.DEFAULT_MIN_CONTENT_LENGTH);
+	    largeResponseSize = getInt(LARGE_RESPONSE_SIZE, LargeResponseUtil.DEFAULT_MIN_CONTENT_LENGTH);
+	    fontSize = getInt(FONT_SIZE, -1);
+	    fontName = getString(FONT_NAME, "");
+	    scaleImages = getBoolean(SCALE_IMAGES, true);
+	    showDevWarning = getBoolean(SHOW_DEV_WARNING, true);
+	    lookAndFeel = getString(LOOK_AND_FEEL,"");
+	    // Special cases - set via static methods
+	    LargeRequestUtil.setMinContentLength(largeRequestSize);
+	    LargeResponseUtil.setMinContentLength(largeResponseSize);
+
+        this.confirmRemoveProxyExcludeRegex = getBoolean(CONFIRM_REMOVE_PROXY_EXCLUDE_REGEX_KEY, false);
+
+        this.confirmRemoveScannerExcludeRegex = getBoolean(CONFIRM_REMOVE_SCANNER_EXCLUDE_REGEX_KEY, false);
+
+        this.confirmRemoveSpiderExcludeRegex = getBoolean(CONFIRM_REMOVE_SPIDER_EXCLUDE_REGEX_KEY, false);
+    }
+
+	/**
+	 * @return Returns the skipImage.
+	 */
+	public int getProcessImages() {
+		return processImages;
+	}
+	
+	/**
+	 * @param processImages 0 = not to process.  Other = process images
+	 * 
+	 */
+	public void setProcessImages(int processImages) {
+		this.processImages = processImages;
+		getConfig().setProperty(PROCESS_IMAGES, Integer.toString(processImages));
+	}
+	
+	public boolean isProcessImages() {
+		return !(processImages == 0);
+	}
+	
+	/**
+	 * @deprecated (2.5.0) Use {@link #isShowMainToolbar()} instead. It will be removed in a future release.
+	 */
+	@Deprecated
+	@SuppressWarnings("javadoc")
+	public int getShowMainToolbar() {
+		return showMainToolbar;
+	}
+	
+	/**
+	 * Tells whether or not the main tool bar should be shown.
+	 *
+	 * @return {@code true} if the main tool bar should be shown, {@code false} otherwise.
+	 * @since 2.5.0
+	 */
+	public boolean isShowMainToolbar() {
+		return showMainToolbar != 0;
+	}
+
+	/**
+	 * @deprecated (2.5.0) Use {@link #setShowMainToolbar(boolean)} instead. It will be removed in a future release.
+	 */
+	@Deprecated
+	@SuppressWarnings("javadoc")
+	public void setShowMainToolbar(int showMainToolbar) {
+		setShowMainToolbar(showMainToolbar != 0);
+	}
+
+	/**
+	 * Sets whether or not the main tool bar should be shown.
+	 *
+	 * @param show {@code true} if the main tool bar should be shown, {@code false} otherwise.
+	 * @since 2.5.0
+	 */
+	public void setShowMainToolbar(boolean show) {
+		this.showMainToolbar = show ? 1 : 0;
+		getConfig().setProperty(SHOW_MAIN_TOOLBAR_OPTION, showMainToolbar);
+	}
+
+	
+	/**
+	 * @return the locale, which should be used. 
+	 *         It will return a default value, if nothing was configured yet. 
+	 *         Never null
+	 * @see #getConfigLocale()
+	 */
+	public String getLocale() {
+		return locale;
+	}
+
+	public void setLocale(String locale) {
+		if (locale != null) {
+			this.locale = locale;
+			getConfig().setProperty(LOCALE, locale);
+		}
+	}
+	
+	public void setLocale(Locale locale) {
+		if (locale != null) {
+			StringBuilder sb = new StringBuilder();
+			sb.append(locale.getLanguage());
+			if (locale.getCountry().length() > 0) sb.append("_").append(locale.getCountry());
+			if (locale.getVariant().length() > 0) sb.append("_").append(locale.getVariant());
+			setLocale(sb.toString());
+		}
+	}
+
+	/**
+	 * @return The really configured locale, can be null
+	 * @see #getLocale()
+	 */
+	public String getConfigLocale() {
+		return configLocale;
+	}
+
+	public boolean getShowTabNames() {
+		return showTabNames;
+	}
+	
+	public void setShowTabNames(boolean showTabNames) {
+		this.showTabNames = showTabNames;
+		getConfig().setProperty(SHOW_TEXT_ICONS, showTabNames);
+	}
+
+	public int getBrkPanelViewOption() {
+		return brkPanelViewOption;
+	}
+	
+	public void setBrkPanelViewOption(int brkPanelViewIdx) {
+		brkPanelViewOption = brkPanelViewIdx;
+		getConfig().setProperty(BRK_PANEL_VIEW_OPTION, Integer.toString(brkPanelViewOption));
+	}
+	
+	public int getDisplayOption() {
+		return displayOption;
+	}
+
+	public void setDisplayOption(int displayOption) {
+		this.displayOption = displayOption;
+		getConfig().setProperty(DISPLAY_OPTION, Integer.toString(displayOption));
+	}
+
+	/**
+	 * Gets the name of the current response panel position.
+	 *
+	 * @return the name of the current position
+	 * @since 2.5.0
+	 * @see org.parosproxy.paros.view.WorkbenchPanel.ResponsePanelPosition
+	 */
+	public String getResponsePanelPosition() {
+		return responsePanelPosition;
+	}
+
+	/**
+	 * Sets the name of the current response panel position.
+	 * 
+	 * @param position the name of the position
+	 * @since 2.5.0
+	 */
+	public void setResponsePanelPosition(String position) {
+		this.responsePanelPosition = position;
+		getConfig().setProperty(RESPONSE_PANEL_POS_KEY, position);
+	}
+	
+	public int getAdvancedViewOption() {
+		return advancedViewEnabled;
+	}
+	
+	public void setAdvancedViewOption(int isEnabled) {
+		advancedViewEnabled = isEnabled;
+		getConfig().setProperty(ADVANCEDUI_OPTION, Integer.toString(isEnabled));
+	}
+
+	public void setAskOnExitOption(int isEnabled) {
+		askOnExitEnabled = isEnabled;
+		getConfig().setProperty(ASKONEXIT_OPTION, Integer.toString(isEnabled));
+	}
+
+	public int getAskOnExitOption() {
+		return askOnExitEnabled;
+	}
+
+	public void setWmUiHandlingOption(int isEnabled) {
+		wmUiHandlingEnabled = isEnabled;
+		getConfig().setProperty(WMUIHANDLING_OPTION, Integer.toString(isEnabled));
+	}
+	
+	public int getWmUiHandlingOption() {
+		return wmUiHandlingEnabled;
+	}
+
+	public boolean getWarnOnTabDoubleClick() {
+		return warnOnTabDoubleClick;
+	}
+
+	public void setWarnOnTabDoubleClick(boolean warnOnTabDoubleClick) {
+		this.warnOnTabDoubleClick = warnOnTabDoubleClick;
+		getConfig().setProperty(WARN_ON_TAB_DOUBLE_CLICK_OPTION, warnOnTabDoubleClick);
+	}
+
+	public String getMode() {
+		return mode;
+	}
+
+	public void setMode(String mode) {
+		this.mode = mode;
+		getConfig().setProperty(MODE_OPTION, mode);
+	}
+	
+	public void setOutputTabTimeStampingEnabled(boolean enabled) {
+		outputTabTimeStampingEnabled = enabled;
+		getConfig().setProperty(OUTPUT_TAB_TIMESTAMPING_OPTION, enabled);
+	}
+
+	public boolean isOutputTabTimeStampingEnabled() {
+		return outputTabTimeStampingEnabled;
+	}
+	
+	public void setOutputTabTimeStampsFormat(String format) {
+		outputTabTimeStampFormat = format;
+		getConfig().setProperty(OUTPUT_TAB_TIMESTAMP_FORMAT, format);
+	}
+
+	public String getOutputTabTimeStampsFormat() {
+		return outputTabTimeStampFormat;
+	}
+
+	/**
+	 * Sets whether or not the HTTP CONNECT requests received by the local proxy should be (persisted and) shown in the UI.
+	 *
+	 * @param showConnectRequests {@code true} if the HTTP CONNECT requests should be shown, {@code false} otherwise
+	 * @since 2.5.0
+	 * @see #isShowLocalConnectRequests()
+	 */
+	public void setShowLocalConnectRequests(boolean showConnectRequests) {
+		if (showLocalConnectRequests != showConnectRequests) {
+			showLocalConnectRequests = showConnectRequests;
+			getConfig().setProperty(SHOW_LOCAL_CONNECT_REQUESTS, showConnectRequests);
+		}
+	}
+
+	/**
+	 * Tells whether or not the HTTP CONNECT requests received by the local proxy should be (persisted and) shown in the UI.
+	 * <p>
+	 * The default is to not show the HTTP CONNECT requests.
+	 *
+	 * @return {@code true} if the HTTP CONNECT requests should be shown, {@code false} otherwise
+	 * @since 2.5.0
+	 * @see #setShowLocalConnectRequests(boolean)
+	 */
+	public boolean isShowLocalConnectRequests() {
+		return showLocalConnectRequests;
+	}
+
+	public boolean isShowSplashScreen() {
+		return showSplashScreen;
+	}
+
+	public void setShowSplashScreen(boolean showSplashScreen) {
+		this.showSplashScreen = showSplashScreen;
+		getConfig().setProperty(SPLASHSCREEN_OPTION, showSplashScreen);
+	}
+
+	public int getLargeRequestSize() {
+		return largeRequestSize;
+	}
+
+	public void setLargeRequestSize(int largeRequestSize) {
+		this.largeRequestSize = largeRequestSize;
+	    LargeRequestUtil.setMinContentLength(largeRequestSize);
+		getConfig().setProperty(LARGE_REQUEST_SIZE, largeRequestSize);
+	}
+	
+	public int getLargeResponseSize() {
+		return largeResponseSize;
+	}
+
+	public void setLargeResponseSize(int largeResponseSize) {
+		this.largeResponseSize = largeResponseSize;
+	    LargeResponseUtil.setMinContentLength(largeResponseSize);
+		getConfig().setProperty(LARGE_RESPONSE_SIZE, largeResponseSize);
+	}
+
+	public int getFontSize() {
+		return fontSize;
+	}
+
+	public void setFontSize(int fontSize) {
+		this.fontSize = fontSize;
+		getConfig().setProperty(FONT_SIZE, fontSize);
+	}
+
+	public String getFontName() {
+		return this.fontName;
+	}
+	
+	public void setFontName(String fontName) {
+		this.fontName = fontName;
+		getConfig().setProperty(FONT_NAME, fontName);
+	}
+	
+	public String getLookAndFeel() {
+		return this.lookAndFeel;
+	}
+	
+	public void setLookAndFeel(String lookAndFeel) {
+		this.lookAndFeel = lookAndFeel;
+		getConfig().setProperty(LOOK_AND_FEEL, lookAndFeel);
+	}
+	
+	public boolean isScaleImages() {
+		return scaleImages;
+	}
+
+	public void setScaleImages(boolean scaleImages) {
+		this.scaleImages = scaleImages;
+		getConfig().setProperty(SCALE_IMAGES, scaleImages);
+	}
+
+	public boolean isShowDevWarning() {
+		return showDevWarning;
+	}
+
+	public void setShowDevWarning(boolean showDevWarning) {
+		this.showDevWarning = showDevWarning;
+		getConfig().setProperty(SHOW_DEV_WARNING, showDevWarning);
+	}
+	
+    public boolean isConfirmRemoveProxyExcludeRegex() {
+        return this.confirmRemoveProxyExcludeRegex;
+    }
+
+    public void setConfirmRemoveProxyExcludeRegex(boolean confirmRemove) {
+        this.confirmRemoveProxyExcludeRegex = confirmRemove;
+        getConfig().setProperty(CONFIRM_REMOVE_PROXY_EXCLUDE_REGEX_KEY, confirmRemove);
+    }
+
+    public boolean isConfirmRemoveScannerExcludeRegex() {
+        return this.confirmRemoveScannerExcludeRegex;
+    }
+
+    public void setConfirmRemoveScannerExcludeRegex(boolean confirmRemove) {
+        this.confirmRemoveScannerExcludeRegex = confirmRemove;
+        getConfig().setProperty(CONFIRM_REMOVE_SCANNER_EXCLUDE_REGEX_KEY, confirmRemove);
+    }
+
+    public boolean isConfirmRemoveSpiderExcludeRegex() {
+        return this.confirmRemoveSpiderExcludeRegex;
+    }
+
+    public void setConfirmRemoveSpiderExcludeRegex(boolean confirmRemove) {
+        this.confirmRemoveSpiderExcludeRegex = confirmRemove;
+        getConfig().setProperty(CONFIRM_REMOVE_SPIDER_EXCLUDE_REGEX_KEY, confirmRemove);
+    }
+
+    /**
+     * Sets whether or not the system's locale should be used for formatting.
+     *
+     * @param useSystemsLocale {@code true} if the system's locale should be used for formatting, {@code false} otherwise.
+     * @since 2.7.0
+     * @see #isUseSystemsLocaleForFormat()
+     * @see java.util.Locale.Category#FORMAT
+     */
+    public void setUseSystemsLocaleForFormat(boolean useSystemsLocale) {
+        if (useSystemsLocaleForFormat != useSystemsLocale) {
+            useSystemsLocaleForFormat = useSystemsLocale;
+            getConfig().setProperty(USE_SYSTEMS_LOCALE_FOR_FORMAT_KEY, useSystemsLocaleForFormat);
+        }
+    }
+
+    /**
+     * Tells whether or not the system's locale should be used for formatting.
+     *
+     * @return {@code true} if the system's locale should be used for formatting, {@code false} otherwise.
+     * @since 2.7.0
+     * @see #setUseSystemsLocaleForFormat(boolean)
+     * @see java.util.Locale.Category#FORMAT
+     */
+    public boolean isUseSystemsLocaleForFormat() {
+        return useSystemsLocaleForFormat;
+    }
+}