--- conflicted
+++ resolved
@@ -145,16 +145,9 @@
 	 * @throws ApiException the api exception
 	 */
 	private void scanURL(String url) throws ApiException {
-<<<<<<< HEAD
-
 		log.debug("API Spider scanning url: " + url);
-
-		// Check if scan is in progress
-		if (spiderThread != null && !spiderThread.isStopped()) {
-=======
-		
 		if (scanInProgress()) {
->>>>>>> 867db423
+
 			throw new ApiException(ApiException.Type.SCAN_IN_PROGRESS);
 		}
 
@@ -166,13 +159,10 @@
 			throw new ApiException(ApiException.Type.URL_NOT_FOUND);
 		}
 
-<<<<<<< HEAD
 		// Start the scan
 		this.foundURIs.clear();
 		this.progress = 0;
-=======
-		progress = 0;
->>>>>>> 867db423
+
 		spiderThread = new SpiderThread(extension, "API", this, extension.getSpiderParam());
 		spiderThread.setStartNode(startNode);
 		spiderThread.addSpiderListener(this);
@@ -184,18 +174,10 @@
 	public JSON handleApiView(String name, JSONObject params) throws ApiException {
 		JSONArray result = new JSONArray();
 		if (VIEW_STATUS.equals(name)) {
-<<<<<<< HEAD
 			result.add(Integer.toString(progress));
 		} else if (VIEW_RESULTS.equals(name)) {
 			for (String s : foundURIs)
 				result.add(s);
-=======
-			if (progress == 100 && scanInProgress()) {
-				// Nasty hack to prevent us reporting the spider has finished too early
-				progress = 99;
-			}
-			result.add("" + progress);
->>>>>>> 867db423
 		} else {
 			throw new ApiException(ApiException.Type.BAD_VIEW);
 		}
